--- conflicted
+++ resolved
@@ -1269,14 +1269,6 @@
 Therefore, it shows how one can define the bounds, that is the minimal and maximal values
 of the state and control variables.
 
-<<<<<<< HEAD
-All the types of interpolation are shown : CONSTANT, CONSTANT_WITH_FIRST_AND_LAST_DIFFERENT, LINEAR, EACH_FRAME,
-SPLINE, and CUSTOM. 
-
-When the CUSTOM interpolation is chosen, the functions custom_x_bounds_min and custom_x_bounds_max are used to custom 
-the x bounds. The functions custom_u_bounds_min and custom_u_bounds_max are used to custom the u bounds. In this 
-particular example, one mimics linear interpolation using these four functions.
-=======
 All the types of interpolation are shown : `CONSTANT`, `CONSTANT_WITH_FIRST_AND_LAST_DIFFERENT`, `LINEAR`, `EACH_FRAME`,
 `SPLINE`, and `CUSTOM`. 
 
@@ -1284,7 +1276,6 @@
 provide custom x bounds. The functions `custom_u_bounds_min` and `custom_u_bounds_max` are used to provide custom 
 u bounds. 
 In this particular example, one mimics linear interpolation using these four functions.
->>>>>>> ea62a2ea
 
 ### The custom_constraints.py file
 This example is a trivial box that must superimpose one of its corner to a marker at the beginning of the movement
@@ -1292,15 +1283,7 @@
 It is designed to show how one can define its own custom constraints function if the provided ones are not
 sufficient.
 
-<<<<<<< HEAD
-More specifically this example reproduces the behavior of the SUPERIMPOSE_MARKERS constraint. 
-
-The custom_func_track_markers function is used to define the constraint. In this example, one mimics the 
-ConstraintFcn.SUPERIMPOSE_MARKERS. We use the cube.bioMod model. The parent of marker 0 is the cube, whereas 
-the parent of markers 1 and 2 is the ground. 
-=======
 More specifically this example reproduces the behavior of the `SUPERIMPOSE_MARKERS` constraint.
->>>>>>> ea62a2ea
 
 ### The custom_dynamics.py file
 This example is a trivial box that must superimpose one of its corner to a marker at the beginning of the movement
@@ -1308,11 +1291,7 @@
 It is designed to show how one can define its own custom dynamics function if the provided ones are not
 sufficient.
 
-<<<<<<< HEAD
-More specifically this example reproduces the behavior of the DynamicsFcn.TORQUE_DRIVEN using a custom dynamics. 
-=======
 More specifically this example reproduces the behavior of the `DynamicsFcn.TORQUE_DRIVEN` using a custom dynamics. 
->>>>>>> ea62a2ea
 
 The custom_dynamic function is used to provide the derivative of the states. The custom_configure function is used 
 to tell the program which variables are states and controls. 
@@ -1322,17 +1301,10 @@
 and superimpose the same corner to a different marker at the end.
 It is designed to investigate the different way to define the initial guesses at each node sent to the solver.
 
-<<<<<<< HEAD
-All the types of interpolation are shown : CONSTANT, CONSTANT_WITH_FIRST_AND_LAST_DIFFERENT, LINEAR, EACH_FRAME, 
-SPLINE, and CUSTOM. 
-
-When the CUSTOM interpolation is chosen, the custom_init_func function is used to custom the initial guesses of the 
-=======
 All the types of interpolation are shown : `CONSTANT`, `CONSTANT_WITH_FIRST_AND_LAST_DIFFERENT`, `LINEAR`, `EACH_FRAME`,
 `SPLINE`, and `CUSTOM`. 
 
 When the CUSTOM interpolation is chosen, the `custom_init_func` function is used to custom the initial guesses of the 
->>>>>>> ea62a2ea
 states and controls. In this particular example, one mimics linear interpolation. 
 
 ### The custom_objectives.py file
@@ -1341,13 +1313,6 @@
 It is designed to show how one can define its own custom objective function if the provided ones are not
 sufficient.
 
-<<<<<<< HEAD
-More specifically this example reproduces the behavior of the Mayer.SUPERIMPOSE_MARKERS objective function. 
-
-This example is closed to the example of the custom_constraint.py file. We use the custom_func_track_markers to define 
-the objective function. In this example, one mimics the ObjectiveFcn.SUPERIMPOSE_MARKERS.
-
-=======
 More specifically this example reproduces the behavior of the `Mayer.SUPERIMPOSE_MARKERS` objective function. 
 
 This example is closed to the example of the custom_constraint.py file. We use the custom_func_track_markers to define 
@@ -1936,7 +1901,6 @@
 This is a basic example on how to use biorbd model driven by muscle to perform an optimal reaching task.
 The arm must reach a marker while minimizing the muscles activity and the states. We solve the problem using both 
 `acados` and `ipotpt`.
->>>>>>> ea62a2ea
 
 # Citing
 If you use `bioptim`, we would be grateful if you could cite it as follows:
