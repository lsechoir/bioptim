--- conflicted
+++ resolved
@@ -228,15 +228,10 @@
         controls: MX.sym,
         parameters: MX.sym,
         nlp,
-<<<<<<< HEAD
-        with_contact,
-        with_passive_torque: bool,
-        with_ligament: bool,
-=======
         with_contact: bool,
         with_passive_torque: bool,
         with_residual_torque: bool,
->>>>>>> e4462cc1
+        with_ligament: bool,
     ):
         """
         Forward dynamics driven by joint torques activations.
@@ -255,14 +250,10 @@
             If the dynamic with contact should be used
         with_passive_torque: bool
             If the dynamic with passive torque should be used
-<<<<<<< HEAD
+        with_residual_torque: bool
+            If the dynamic should be added with residual torques
         with_ligament: bool
             If the dynamic with ligament should be used
-=======
-        with_residual_torque: bool
-            If the dynamic should be added with residual torques
->>>>>>> e4462cc1
-
 
         Returns
         ----------
@@ -274,17 +265,14 @@
         qdot = DynamicsFunctions.get(nlp.states["qdot"], states)
         tau_activation = DynamicsFunctions.get(nlp.controls["tau"], controls)
 
-<<<<<<< HEAD
-        tau = nlp.model.torque(tau_activations, q, qdot)
-        tau = tau + nlp.model.passive_joint_torque(q, qdot) if with_passive_torque else tau
-        tau = tau + nlp.model.ligament_joint_torque(q, qdot) if with_ligament else tau
-=======
+        tau = nlp.model.torque(tau_activation, q, qdot)
+        if with_passive_torque:
+            tau += nlp.model.passive_joint_torque(q, qdot)
         if with_residual_torque:
-            tau_residual = DynamicsFunctions.get(nlp.controls["residual_tau"], controls)
-        tau = nlp.model.torque(tau_activation, q, qdot)
-        tau = (tau + tau_residual) if with_residual_torque else tau
-        tau = (tau + nlp.model.passive_joint_torque(q, qdot)) if with_passive_torque else tau
->>>>>>> e4462cc1
+            tau += DynamicsFunctions.get(nlp.controls["residual_tau"], controls)
+        if with_ligament:
+            tau += nlp.model.ligament_joint_torque(q, qdot)
+
         dq = DynamicsFunctions.compute_qdot(nlp, q, qdot)
         ddq = DynamicsFunctions.forward_dynamics(nlp, q, qdot, tau, with_contact)
 
