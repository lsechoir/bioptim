<<<<<<< HEAD
from .misc.__version__ import __version__
from .dynamics.problem import Problem
from .dynamics.dynamics_type import DynamicsType
from .gui.plot import CustomPlot, ShowResult
from .limits.constraints import Constraint
from .limits.continuity import StateTransition
from .limits.objective_functions import Objective
from .limits.path_conditions import Bounds, InitialConditions, QAndQDotBounds
from .misc.data import Data
from .misc.enums import Axe, Instant, InterpolationType, OdeSolver, PlotType
from .misc.mapping import BidirectionalMapping, Mapping
from .misc.optimal_control_program import OptimalControlProgram
from .misc.options_lists import (
    BoundsList,
    ConstraintList,
    DynamicsTypeList,
    InitialConditionsList,
    ObjectiveList,
    StateTransitionList,
)
=======
from .__version__ import __version__
from .constraints import Constraint
from .continuity import StateTransition
from .dynamics import Dynamics
from .enums import Axe, OdeSolver, Instant, InterpolationType, PlotType
from .mapping import Mapping, BidirectionalMapping
from .objective_functions import Objective
from .optimal_control_program import OptimalControlProgram
from .path_conditions import Bounds, QAndQDotBounds, InitialConditions
from .plot import ShowResult, CustomPlot
from .problem_type import ProblemType, Problem
from .simulate import Simulate
from .variable_optimization import Data
>>>>>>> 8473b351
<|MERGE_RESOLUTION|>--- conflicted
+++ resolved
@@ -1,4 +1,3 @@
-<<<<<<< HEAD
 from .misc.__version__ import __version__
 from .dynamics.problem import Problem
 from .dynamics.dynamics_type import DynamicsType
@@ -19,18 +18,4 @@
     ObjectiveList,
     StateTransitionList,
 )
-=======
-from .__version__ import __version__
-from .constraints import Constraint
-from .continuity import StateTransition
-from .dynamics import Dynamics
-from .enums import Axe, OdeSolver, Instant, InterpolationType, PlotType
-from .mapping import Mapping, BidirectionalMapping
-from .objective_functions import Objective
-from .optimal_control_program import OptimalControlProgram
-from .path_conditions import Bounds, QAndQDotBounds, InitialConditions
-from .plot import ShowResult, CustomPlot
-from .problem_type import ProblemType, Problem
-from .simulate import Simulate
-from .variable_optimization import Data
->>>>>>> 8473b351
+from .misc.simulate import Simulate